--- conflicted
+++ resolved
@@ -377,7 +377,6 @@
 		// NOTE: image must be updated each time Kubernetes or Docker is updated in wksctl
 		run(t, "docker", "run", "-d", "-p", fmt.Sprintf("%d:80", repositoryPort), "--restart", "always", "--name", "yumrepo", "weaveworks/local-yum-repo:master-48b0deac")
 	}
-<<<<<<< HEAD
 	yumRepoIP := sanitizeIP(run(t, "docker", "inspect", "yumrepo", "--format='{{.NetworkSettings.IPAddress}}'"))
 
 	tests := []struct {
@@ -400,43 +399,6 @@
 	for _, tc := range tests {
 		tc := tc
 		if tc.skip {
-=======
-	yumRepoIP = sanitizeIP(run(t, "docker", "inspect", "yumrepo", "--format='{{.NetworkSettings.IPAddress}}'"))
-	// Start the footloose container "VMs" used for testing:
-	run(t, "footloose", "create", "-c", "../../../examples/footloose/"+node_os+node_version+"/docker/multimaster.yaml")
-	node0IP = sanitizeIP(run(t, "docker", "inspect", node_os+"-multimaster-node0", "--format='{{.NetworkSettings.IPAddress}}'"))
-	fmt.Printf("node0IP: %s\n", node0IP)
-	node1IP = sanitizeIP(run(t, "docker", "inspect", node_os+"-multimaster-node1", "--format='{{.NetworkSettings.IPAddress}}'"))
-	node2IP = sanitizeIP(run(t, "docker", "inspect", node_os+"-multimaster-node2", "--format='{{.NetworkSettings.IPAddress}}'"))
-	node3IP = sanitizeIP(run(t, "docker", "inspect", node_os+"-multimaster-node3", "--format='{{.NetworkSettings.IPAddress}}'"))
-
-	dirName := tempDir(t)
-	clusterYamlContent := fmt.Sprintf(clusterYAML, registryIP, registryPort)
-	clusterYaml := saveToFile(t, dirName, "cluster.yaml", clusterYamlContent)
-	fmt.Printf("clusterYAML file: %s\ncontents: \n%+v\n", clusterYaml, clusterYamlContent)
-
-	machinesYamlContent := fmt.Sprintf(string(machinesYAML), node0IP, node1IP, node2IP, node3IP)
-	machinesYaml := saveToFile(t, dirName, "machines.yaml", machinesYamlContent)
-	fmt.Printf("machinesYAML file: %s\ncontents: \n%+v\n", machinesYaml, machinesYamlContent)
-
-	_ = saveToFile(t, dirName, "repo-config.yaml", fmt.Sprintf(repoConfigMap, yumRepoIP))
-	_ = saveToFile(t, dirName, "docker-config.yaml", fmt.Sprintf(dockerConfigMap, registryIP, registryPort))
-
-	run(t, "../../../cmd/wksctl/wksctl", "apply",
-		fmt.Sprintf("--cluster=%s", clusterYaml), fmt.Sprintf("--machines=%s", machinesYaml),
-		fmt.Sprintf("--config-directory=%s", dirName),
-		"--verbose",
-		fmt.Sprintf("--controller-image=docker.io/weaveworks/wksctl-controller:%s", tag))
-
-	out := run(t, "../../../cmd/wksctl/wksctl", "kubeconfig",
-		fmt.Sprintf("--cluster=%s", clusterYaml), fmt.Sprintf("--machines=%s", machinesYaml))
-
-	var nodeList corev1.NodeList
-	for {
-		jsonOut, stderr := doRun("kubectl", "get", "nodes", "-o", "json", fmt.Sprintf("--kubeconfig=%s", kubeconfig(out)))
-		if stderr != "" {
-			log.Warnf("error from kubectl; ignoring: %s", stderr)
->>>>>>> 3fb084a7
 			continue
 		}
 
@@ -454,7 +416,6 @@
 			_ = saveToFile(t, dirName, "repo-config.yaml", fmt.Sprintf(repoConfigMap, yumRepoIP))
 			_ = saveToFile(t, dirName, "docker-config.yaml", fmt.Sprintf(dockerConfigMap, registryIP, registryPort))
 
-<<<<<<< HEAD
 			run(t, "../../../cmd/wksctl/wksctl", "apply",
 				fmt.Sprintf("--cluster=%s", clusterYAML), fmt.Sprintf("--machines=%s", machinesYAML),
 				fmt.Sprintf("--config-directory=%s", dirName),
@@ -475,26 +436,8 @@
 					break
 				}
 				time.Sleep(30 * time.Second)
-=======
-	for i := 0; i < 4; i++ {
-		for _, kubeletArg := range expectedKubeletArgs {
-			log.Infof("Checking kubelet arg (%s) on node%d", kubeletArg, i)
-			run(t, "footloose",
-				"-c", "../../../examples/footloose/"+node_os+node_version+"/docker/multimaster.yaml",
-				"ssh", fmt.Sprintf("root@node%d", i), fmt.Sprintf("ps -ef | grep -v 'ps -ef' | grep /usr/bin/kubelet | grep %s", kubeletArg))
-		}
-
-		// node0 - node2 are masters
-		if i < 3 {
-			for _, apiServerArg := range expectedApiServerArgs {
-				log.Infof("Checking api server arg (%s) on node%d", apiServerArg, i)
-				run(t, "footloose",
-					"-c", "../../../examples/footloose/"+node_os+node_version+"/docker/multimaster.yaml",
-					"ssh", fmt.Sprintf("root@node%d", i), fmt.Sprintf("ps -ef | grep -v 'ps -ef' | grep kube-apiserver | grep %s", apiServerArg))
->>>>>>> 3fb084a7
 			}
 
-<<<<<<< HEAD
 			assert.Len(t, nodeList.Items, 4)
 			assert.Len(t, nodes.Masters(nodeList).Items, 3)
 			assert.Len(t, nodes.Workers(nodeList).Items, 1)
@@ -530,16 +473,6 @@
 				defer os.Remove(repoConfigMap)
 			}
 		})
-=======
-	if !t.Failed() { // Otherwise leave the footloose "VMs" & config files around for debugging purposes.
-		// Clean up:
-		defer runIgnoreError(t, "footloose", "delete", "-c", "../../../examples/footloose/"+node_os+node_version+"/docker/multimaster.yaml")
-		defer os.Remove(dirName)
-		defer os.Remove(clusterYAML)
-		defer os.Remove(machinesYAML)
-		defer os.Remove(repoConfigMap)
-		defer os.Remove(repoConfigMap)
->>>>>>> 3fb084a7
 	}
 
 	// clean up the registry and yum repo
